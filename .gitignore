# Nuget restore
packages
project.lock.json

# Build folders
bin
FakesAssemblies
obj

# Other misc build output
msbuild.log
Src/Microsoft.Azure.SqlDatabase.ElasticScale.Client.xml

# Test output
TestResults

# Tools files
*.sln.DotSettings.user

# Temporary tools files
*.GhostDoc.xml
*.suo
*.pd_
<<<<<<< HEAD
/.vs
=======

# Visual studio
.vs/
.vscode/

# Build output
*.dll
*.exe
>>>>>>> 075e7e98
<|MERGE_RESOLUTION|>--- conflicted
+++ resolved
@@ -21,9 +21,6 @@
 *.GhostDoc.xml
 *.suo
 *.pd_
-<<<<<<< HEAD
-/.vs
-=======
 
 # Visual studio
 .vs/
@@ -31,5 +28,4 @@
 
 # Build output
 *.dll
-*.exe
->>>>>>> 075e7e98
+*.exe